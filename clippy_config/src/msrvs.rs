use rustc_ast::Attribute;
use rustc_attr::parse_version;
use rustc_session::{RustcVersion, Session};
use rustc_span::{Symbol, sym};
use serde::Deserialize;
use std::fmt;

macro_rules! msrv_aliases {
    ($($major:literal,$minor:literal,$patch:literal {
        $($name:ident),* $(,)?
    })*) => {
        $($(
        pub const $name: RustcVersion = RustcVersion { major: $major, minor :$minor, patch: $patch };
        )*)*
    };
}

// names may refer to stabilized feature flags or library items
msrv_aliases! {
<<<<<<< HEAD
    1,83,0 { CONST_EXTERN_FN }
    1,83,0 { CONST_FLOAT_BITS_CONV }
=======
    1,83,0 { CONST_EXTERN_FN, CONST_FLOAT_BITS_CONV, CONST_FLOAT_CLASSIFY }
>>>>>>> dae1be90
    1,82,0 { IS_NONE_OR }
    1,81,0 { LINT_REASONS_STABILIZATION }
    1,80,0 { BOX_INTO_ITER}
    1,77,0 { C_STR_LITERALS }
    1,76,0 { PTR_FROM_REF, OPTION_RESULT_INSPECT }
    1,73,0 { MANUAL_DIV_CEIL }
    1,71,0 { TUPLE_ARRAY_CONVERSIONS, BUILD_HASHER_HASH_ONE }
    1,70,0 { OPTION_RESULT_IS_VARIANT_AND, BINARY_HEAP_RETAIN }
    1,68,0 { PATH_MAIN_SEPARATOR_STR }
    1,65,0 { LET_ELSE, POINTER_CAST_CONSTNESS }
    1,63,0 { CLONE_INTO }
    1,62,0 { BOOL_THEN_SOME, DEFAULT_ENUM_ATTRIBUTE, CONST_EXTERN_C_FN }
    1,59,0 { THREAD_LOCAL_CONST_INIT }
    1,58,0 { FORMAT_ARGS_CAPTURE, PATTERN_TRAIT_CHAR_ARRAY, CONST_RAW_PTR_DEREF }
    1,56,0 { CONST_FN_UNION }
    1,55,0 { SEEK_REWIND }
    1,54,0 { INTO_KEYS }
    1,53,0 { OR_PATTERNS, MANUAL_BITS, BTREE_MAP_RETAIN, BTREE_SET_RETAIN, ARRAY_INTO_ITERATOR }
    1,52,0 { STR_SPLIT_ONCE, REM_EUCLID_CONST }
    1,51,0 { BORROW_AS_PTR, SEEK_FROM_CURRENT, UNSIGNED_ABS }
    1,50,0 { BOOL_THEN, CLAMP }
    1,47,0 { TAU, IS_ASCII_DIGIT_CONST, ARRAY_IMPL_ANY_LEN, SATURATING_SUB_CONST }
    1,46,0 { CONST_IF_MATCH }
    1,45,0 { STR_STRIP_PREFIX }
    1,43,0 { LOG2_10, LOG10_2, NUMERIC_ASSOCIATED_CONSTANTS }
    1,42,0 { MATCHES_MACRO, SLICE_PATTERNS, PTR_SLICE_RAW_PARTS }
    1,41,0 { RE_REBALANCING_COHERENCE, RESULT_MAP_OR_ELSE }
    1,40,0 { MEM_TAKE, NON_EXHAUSTIVE, OPTION_AS_DEREF }
    1,38,0 { POINTER_CAST, REM_EUCLID }
    1,37,0 { TYPE_ALIAS_ENUM_VARIANTS }
    1,36,0 { ITERATOR_COPIED }
    1,35,0 { OPTION_COPIED, RANGE_CONTAINS }
    1,34,0 { TRY_FROM }
    1,33,0 { UNDERSCORE_IMPORTS }
    1,30,0 { ITERATOR_FIND_MAP, TOOL_ATTRIBUTES }
    1,29,0 { ITER_FLATTEN }
    1,28,0 { FROM_BOOL }
    1,27,0 { ITERATOR_TRY_FOLD }
    1,26,0 { RANGE_INCLUSIVE, STRING_RETAIN }
    1,24,0 { IS_ASCII_DIGIT }
    1,18,0 { HASH_MAP_RETAIN, HASH_SET_RETAIN }
    1,17,0 { FIELD_INIT_SHORTHAND, STATIC_IN_CONST, EXPECT_ERR }
    1,16,0 { STR_REPEAT }
    1,15,0 { MAYBE_BOUND_IN_WHERE }
}

/// Tracks the current MSRV from `clippy.toml`, `Cargo.toml` or set via `#[clippy::msrv]`
#[derive(Debug, Clone)]
pub struct Msrv {
    stack: Vec<RustcVersion>,
}

impl fmt::Display for Msrv {
    fn fmt(&self, f: &mut fmt::Formatter<'_>) -> fmt::Result {
        if let Some(msrv) = self.current() {
            write!(f, "{msrv}")
        } else {
            f.write_str("1.0.0")
        }
    }
}

impl<'de> Deserialize<'de> for Msrv {
    fn deserialize<D>(deserializer: D) -> Result<Self, D::Error>
    where
        D: serde::Deserializer<'de>,
    {
        let v = String::deserialize(deserializer)?;
        parse_version(Symbol::intern(&v))
            .map(|v| Msrv { stack: vec![v] })
            .ok_or_else(|| serde::de::Error::custom("not a valid Rust version"))
    }
}

impl Msrv {
    pub fn empty() -> Msrv {
        Msrv { stack: Vec::new() }
    }

    pub fn read_cargo(&mut self, sess: &Session) {
        let cargo_msrv = std::env::var("CARGO_PKG_RUST_VERSION")
            .ok()
            .and_then(|v| parse_version(Symbol::intern(&v)));

        match (self.current(), cargo_msrv) {
            (None, Some(cargo_msrv)) => self.stack = vec![cargo_msrv],
            (Some(clippy_msrv), Some(cargo_msrv)) => {
                if clippy_msrv != cargo_msrv {
                    sess.dcx().warn(format!(
                        "the MSRV in `clippy.toml` and `Cargo.toml` differ; using `{clippy_msrv}` from `clippy.toml`"
                    ));
                }
            },
            _ => {},
        }
    }

    pub fn current(&self) -> Option<RustcVersion> {
        self.stack.last().copied()
    }

    pub fn meets(&self, required: RustcVersion) -> bool {
        self.current().map_or(true, |msrv| msrv >= required)
    }

    fn parse_attr(sess: &Session, attrs: &[Attribute]) -> Option<RustcVersion> {
        let sym_msrv = Symbol::intern("msrv");
        let mut msrv_attrs = attrs.iter().filter(|attr| attr.path_matches(&[sym::clippy, sym_msrv]));

        if let Some(msrv_attr) = msrv_attrs.next() {
            if let Some(duplicate) = msrv_attrs.last() {
                sess.dcx()
                    .struct_span_err(duplicate.span, "`clippy::msrv` is defined multiple times")
                    .with_span_note(msrv_attr.span, "first definition found here")
                    .emit();
            }

            if let Some(msrv) = msrv_attr.value_str() {
                if let Some(version) = parse_version(msrv) {
                    return Some(version);
                }

                sess.dcx()
                    .span_err(msrv_attr.span, format!("`{msrv}` is not a valid Rust version"));
            } else {
                sess.dcx().span_err(msrv_attr.span, "bad clippy attribute");
            }
        }

        None
    }

    pub fn check_attributes(&mut self, sess: &Session, attrs: &[Attribute]) {
        if let Some(version) = Self::parse_attr(sess, attrs) {
            self.stack.push(version);
        }
    }

    pub fn check_attributes_post(&mut self, sess: &Session, attrs: &[Attribute]) {
        if Self::parse_attr(sess, attrs).is_some() {
            self.stack.pop();
        }
    }
}<|MERGE_RESOLUTION|>--- conflicted
+++ resolved
@@ -17,12 +17,7 @@
 
 // names may refer to stabilized feature flags or library items
 msrv_aliases! {
-<<<<<<< HEAD
-    1,83,0 { CONST_EXTERN_FN }
-    1,83,0 { CONST_FLOAT_BITS_CONV }
-=======
     1,83,0 { CONST_EXTERN_FN, CONST_FLOAT_BITS_CONV, CONST_FLOAT_CLASSIFY }
->>>>>>> dae1be90
     1,82,0 { IS_NONE_OR }
     1,81,0 { LINT_REASONS_STABILIZATION }
     1,80,0 { BOX_INTO_ITER}
