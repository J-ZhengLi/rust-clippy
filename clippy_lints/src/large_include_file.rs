--- conflicted
+++ resolved
@@ -94,11 +94,8 @@
             // Currently, rustc limits the usage of macro at the top-level of attributes,
             // so we don't need to recurse into each level.
             && let AttrKind::Normal(ref normal) = attr.kind
-<<<<<<< HEAD
-=======
             && let Some(doc) = attr.doc_str()
             && doc.as_str().len() as u64 > self.max_file_size
->>>>>>> b829d53c
             && let AttrArgs::Eq(_, AttrArgsEq::Hir(ref meta)) = normal.item.args
             && !attr.span.contains(meta.span)
             // Since the `include_str` is already expanded at this point, we can only take the
