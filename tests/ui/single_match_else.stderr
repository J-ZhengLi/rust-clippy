error: you seem to be trying to use `match` for destructuring a single pattern. Consider using `if let`
  --> tests/ui/single_match_else.rs:18:13
   |
LL |       let _ = match ExprNode::Butterflies {
   |  _____________^
LL | |         ExprNode::ExprAddrOf => Some(&NODE),
LL | |         _ => {
LL | |             let x = 5;
LL | |             None
LL | |         },
LL | |     };
   | |_____^
   |
   = note: `-D clippy::single-match-else` implied by `-D warnings`
   = help: to override `-D warnings` add `#[allow(clippy::single_match_else)]`
help: try
   |
LL ~     let _ = if let ExprNode::ExprAddrOf = ExprNode::Butterflies { Some(&NODE) } else {
LL +         let x = 5;
LL +         None
LL ~     };
   |

error: you seem to be trying to use `match` for destructuring a single pattern. Consider using `if let`
<<<<<<< HEAD
  --> tests/ui/single_match_else.rs:83:5
=======
  --> tests/ui/single_match_else.rs:84:5
>>>>>>> f2feb0f1
   |
LL | /     match Some(1) {
LL | |         Some(a) => println!("${:?}", a),
LL | |         None => {
LL | |             println!("else block");
LL | |             return
LL | |         },
LL | |     }
   | |_____^
   |
help: try
   |
LL ~     if let Some(a) = Some(1) { println!("${:?}", a) } else {
LL +         println!("else block");
LL +         return
LL +     }
   |

error: you seem to be trying to use `match` for destructuring a single pattern. Consider using `if let`
<<<<<<< HEAD
  --> tests/ui/single_match_else.rs:93:5
=======
  --> tests/ui/single_match_else.rs:94:5
>>>>>>> f2feb0f1
   |
LL | /     match Some(1) {
LL | |         Some(a) => println!("${:?}", a),
LL | |         None => {
LL | |             println!("else block");
LL | |             return;
LL | |         },
LL | |     }
   | |_____^
   |
help: try
   |
LL ~     if let Some(a) = Some(1) { println!("${:?}", a) } else {
LL +         println!("else block");
LL +         return;
LL +     }
   |

error: you seem to be trying to use `match` for destructuring a single pattern. Consider using `if let`
<<<<<<< HEAD
  --> tests/ui/single_match_else.rs:104:5
=======
  --> tests/ui/single_match_else.rs:103:5
   |
LL | /     match Some(1) {
LL | |         Some(a) => println!("${:?}", a),
LL | |         // This is an inner comment
LL | |         None => {
...  |
LL | |         },
LL | |     }
   | |_____^
   |
   = note: you might want to preserve the comments from inside the `match`
help: try
   |
LL ~     if let Some(a) = Some(1) { println!("${:?}", a) } else {
LL +         println!("else block");
LL +         return;
LL +     }
   |

error: you seem to be trying to use `match` for destructuring a single pattern. Consider using `if let`
  --> tests/ui/single_match_else.rs:116:5
>>>>>>> f2feb0f1
   |
LL | /     match Result::<i32, &Infallible>::Ok(1) {
LL | |         Ok(a) => println!("${:?}", a),
LL | |         Err(_) => {
LL | |             println!("else block");
...  |
LL | |     }
   | |_____^
   |
help: try
   |
LL ~     if let Ok(a) = Result::<i32, &Infallible>::Ok(1) { println!("${:?}", a) } else {
LL +         println!("else block");
LL +         return;
LL +     }
   |

error: you seem to be trying to use `match` for destructuring a single pattern. Consider using `if let`
<<<<<<< HEAD
  --> tests/ui/single_match_else.rs:114:5
=======
  --> tests/ui/single_match_else.rs:126:5
>>>>>>> f2feb0f1
   |
LL | /     match Cow::from("moo") {
LL | |         Cow::Owned(a) => println!("${:?}", a),
LL | |         Cow::Borrowed(_) => {
LL | |             println!("else block");
...  |
LL | |     }
   | |_____^
   |
help: try
   |
LL ~     if let Cow::Owned(a) = Cow::from("moo") { println!("${:?}", a) } else {
LL +         println!("else block");
LL +         return;
LL +     }
   |

error: you seem to be trying to use `match` for destructuring a single pattern. Consider using `if let`
<<<<<<< HEAD
  --> tests/ui/single_match_else.rs:125:5
=======
  --> tests/ui/single_match_else.rs:137:5
>>>>>>> f2feb0f1
   |
LL | /     match bar {
LL | |         Some(v) => unsafe {
LL | |             let r = &v as *const i32;
LL | |             println!("{}", *r);
...  |
LL | |         },
LL | |     }
   | |_____^
   |
help: try
   |
LL ~     if let Some(v) = bar { unsafe {
LL +         let r = &v as *const i32;
LL +         println!("{}", *r);
LL +     } } else {
LL +         println!("None1");
LL +         println!("None2");
LL +     }
   |

error: you seem to be trying to use `match` for destructuring a single pattern. Consider using `if let`
<<<<<<< HEAD
  --> tests/ui/single_match_else.rs:137:5
=======
  --> tests/ui/single_match_else.rs:149:5
>>>>>>> f2feb0f1
   |
LL | /     match bar {
LL | |         Some(v) => {
LL | |             println!("Some");
LL | |             println!("{v}");
...  |
LL | |         },
LL | |     }
   | |_____^
   |
help: try
   |
LL ~     if let Some(v) = bar {
LL +         println!("Some");
LL +         println!("{v}");
LL +     } else { unsafe {
LL +         let v = 0;
LL +         let r = &v as *const i32;
LL +         println!("{}", *r);
LL +     } }
   |

error: you seem to be trying to use `match` for destructuring a single pattern. Consider using `if let`
<<<<<<< HEAD
  --> tests/ui/single_match_else.rs:150:5
=======
  --> tests/ui/single_match_else.rs:162:5
>>>>>>> f2feb0f1
   |
LL | /     match bar {
LL | |         Some(v) => unsafe {
LL | |             let r = &v as *const i32;
LL | |             println!("{}", *r);
...  |
LL | |         },
LL | |     }
   | |_____^
   |
help: try
   |
LL ~     if let Some(v) = bar { unsafe {
LL +         let r = &v as *const i32;
LL +         println!("{}", *r);
LL +     } } else { unsafe {
LL +         let v = 0;
LL +         let r = &v as *const i32;
LL +         println!("{}", *r);
LL +     } }
   |

error: you seem to be trying to use `match` for destructuring a single pattern. Consider using `if let`
<<<<<<< HEAD
  --> tests/ui/single_match_else.rs:163:5
=======
  --> tests/ui/single_match_else.rs:175:5
>>>>>>> f2feb0f1
   |
LL | /     match bar {
LL | |         #[rustfmt::skip]
LL | |         Some(v) => {
LL | |             unsafe {
...  |
LL | |         },
LL | |     }
   | |_____^
   |
help: try
   |
LL ~     if let Some(v) = bar {
LL +         unsafe {
LL +             let r = &v as *const i32;
LL +             println!("{}", *r);
LL +         }
LL +     } else {
LL +         println!("None");
LL +         println!("None");
LL +     }
   |

error: this pattern is irrefutable, `match` is useless
<<<<<<< HEAD
  --> tests/ui/single_match_else.rs:213:5
=======
  --> tests/ui/single_match_else.rs:225:5
>>>>>>> f2feb0f1
   |
LL | /     match ExprNode::Butterflies {
LL | |         ExprNode::Butterflies => Some(&NODE),
LL | |         _ => {
LL | |             let x = 5;
LL | |             None
LL | |         },
LL | |     }
   | |_____^ help: try: `Some(&NODE)`

error: aborting due to 11 previous errors
<|MERGE_RESOLUTION|>--- conflicted
+++ resolved
@@ -22,11 +22,7 @@
    |
 
 error: you seem to be trying to use `match` for destructuring a single pattern. Consider using `if let`
-<<<<<<< HEAD
-  --> tests/ui/single_match_else.rs:83:5
-=======
   --> tests/ui/single_match_else.rs:84:5
->>>>>>> f2feb0f1
    |
 LL | /     match Some(1) {
 LL | |         Some(a) => println!("${:?}", a),
@@ -46,11 +42,7 @@
    |
 
 error: you seem to be trying to use `match` for destructuring a single pattern. Consider using `if let`
-<<<<<<< HEAD
-  --> tests/ui/single_match_else.rs:93:5
-=======
   --> tests/ui/single_match_else.rs:94:5
->>>>>>> f2feb0f1
    |
 LL | /     match Some(1) {
 LL | |         Some(a) => println!("${:?}", a),
@@ -70,9 +62,6 @@
    |
 
 error: you seem to be trying to use `match` for destructuring a single pattern. Consider using `if let`
-<<<<<<< HEAD
-  --> tests/ui/single_match_else.rs:104:5
-=======
   --> tests/ui/single_match_else.rs:103:5
    |
 LL | /     match Some(1) {
@@ -95,7 +84,6 @@
 
 error: you seem to be trying to use `match` for destructuring a single pattern. Consider using `if let`
   --> tests/ui/single_match_else.rs:116:5
->>>>>>> f2feb0f1
    |
 LL | /     match Result::<i32, &Infallible>::Ok(1) {
 LL | |         Ok(a) => println!("${:?}", a),
@@ -114,11 +102,7 @@
    |
 
 error: you seem to be trying to use `match` for destructuring a single pattern. Consider using `if let`
-<<<<<<< HEAD
-  --> tests/ui/single_match_else.rs:114:5
-=======
   --> tests/ui/single_match_else.rs:126:5
->>>>>>> f2feb0f1
    |
 LL | /     match Cow::from("moo") {
 LL | |         Cow::Owned(a) => println!("${:?}", a),
@@ -137,11 +121,7 @@
    |
 
 error: you seem to be trying to use `match` for destructuring a single pattern. Consider using `if let`
-<<<<<<< HEAD
-  --> tests/ui/single_match_else.rs:125:5
-=======
   --> tests/ui/single_match_else.rs:137:5
->>>>>>> f2feb0f1
    |
 LL | /     match bar {
 LL | |         Some(v) => unsafe {
@@ -164,11 +144,7 @@
    |
 
 error: you seem to be trying to use `match` for destructuring a single pattern. Consider using `if let`
-<<<<<<< HEAD
-  --> tests/ui/single_match_else.rs:137:5
-=======
   --> tests/ui/single_match_else.rs:149:5
->>>>>>> f2feb0f1
    |
 LL | /     match bar {
 LL | |         Some(v) => {
@@ -192,11 +168,7 @@
    |
 
 error: you seem to be trying to use `match` for destructuring a single pattern. Consider using `if let`
-<<<<<<< HEAD
-  --> tests/ui/single_match_else.rs:150:5
-=======
   --> tests/ui/single_match_else.rs:162:5
->>>>>>> f2feb0f1
    |
 LL | /     match bar {
 LL | |         Some(v) => unsafe {
@@ -220,11 +192,7 @@
    |
 
 error: you seem to be trying to use `match` for destructuring a single pattern. Consider using `if let`
-<<<<<<< HEAD
-  --> tests/ui/single_match_else.rs:163:5
-=======
   --> tests/ui/single_match_else.rs:175:5
->>>>>>> f2feb0f1
    |
 LL | /     match bar {
 LL | |         #[rustfmt::skip]
@@ -249,11 +217,7 @@
    |
 
 error: this pattern is irrefutable, `match` is useless
-<<<<<<< HEAD
-  --> tests/ui/single_match_else.rs:213:5
-=======
   --> tests/ui/single_match_else.rs:225:5
->>>>>>> f2feb0f1
    |
 LL | /     match ExprNode::Butterflies {
 LL | |         ExprNode::Butterflies => Some(&NODE),
