#![allow(
    unused,
    clippy::unused_unit,
    clippy::unnecessary_operation,
    clippy::no_effect,
    clippy::single_element_loop,
    clippy::double_parens
)]
#![warn(clippy::semicolon_inside_block)]

macro_rules! m {
    (()) => {
        ()
    };
    (0) => {{
        0
    };};
    (1) => {{
        1;
    }};
    (2) => {{
        2;
    }};
}

fn unit_fn_block() {
    ()
}

#[rustfmt::skip]
fn main() {
    { unit_fn_block() }
    unsafe { unit_fn_block() }

    {
        unit_fn_block()
    }

    { unit_fn_block() };
    //~^ semicolon_inside_block
    unsafe { unit_fn_block() };
    //~^ semicolon_inside_block

    { unit_fn_block(); }
    unsafe { unit_fn_block(); }

    { unit_fn_block(); };
    unsafe { unit_fn_block(); };

    {
    //~^ semicolon_inside_block
        unit_fn_block();
        unit_fn_block()
    };
    {
        unit_fn_block();
        unit_fn_block();
    }
    {
        unit_fn_block();
        unit_fn_block();
    };

    { m!(()) };
    //~^ semicolon_inside_block
    { m!(()); }
    { m!(()); };
    m!(0);
    m!(1);
    m!(2);

    for _ in [()] {
        unit_fn_block();
    }
    for _ in [()] {
        unit_fn_block()
    }

    let _d = || {
        unit_fn_block();
    };
    let _d = || {
        unit_fn_block()
    };

    { unit_fn_block(); };

    unit_fn_block()
}

<<<<<<< HEAD
=======
#[rustfmt::skip]
fn issue15380() {
    ( {0;0});

    ({
        0;
        0
    });

    (({ 0 }))      ;

    ( ( { 0 } ) ) ;
}

>>>>>>> 4a8b7ea7
pub fn issue15388() {
    #[rustfmt::skip]
    {0; 0};
}<|MERGE_RESOLUTION|>--- conflicted
+++ resolved
@@ -88,8 +88,6 @@
     unit_fn_block()
 }
 
-<<<<<<< HEAD
-=======
 #[rustfmt::skip]
 fn issue15380() {
     ( {0;0});
@@ -104,7 +102,6 @@
     ( ( { 0 } ) ) ;
 }
 
->>>>>>> 4a8b7ea7
 pub fn issue15388() {
     #[rustfmt::skip]
     {0; 0};
