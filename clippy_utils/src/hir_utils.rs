use crate::consts::constant_simple;
use crate::source::snippet_opt;
use rustc_ast::ast::InlineAsmTemplatePiece;
use rustc_data_structures::fx::FxHasher;
use rustc_hir::def::Res;
use rustc_hir::HirIdMap;
use rustc_hir::{
    ArrayLen, BinOpKind, Block, BodyId, Expr, ExprField, ExprKind, FnRetTy, GenericArg, GenericArgs, Guard, HirId,
    InlineAsmOperand, Let, Lifetime, LifetimeName, ParamName, Pat, PatField, PatKind, Path, PathSegment, QPath, Stmt,
    StmtKind, Ty, TyKind, TypeBinding,
};
use rustc_lexer::{tokenize, TokenKind};
use rustc_lint::LateContext;
use rustc_middle::ty::TypeckResults;
use rustc_span::Symbol;
use std::hash::{Hash, Hasher};

/// Type used to check whether two ast are the same. This is different from the
/// operator `==` on ast types as this operator would compare true equality with
/// ID and span.
///
/// Note that some expressions kinds are not considered but could be added.
pub struct SpanlessEq<'a, 'tcx> {
    /// Context used to evaluate constant expressions.
    cx: &'a LateContext<'tcx>,
    maybe_typeck_results: Option<(&'tcx TypeckResults<'tcx>, &'tcx TypeckResults<'tcx>)>,
    allow_side_effects: bool,
    expr_fallback: Option<Box<dyn FnMut(&Expr<'_>, &Expr<'_>) -> bool + 'a>>,
}

impl<'a, 'tcx> SpanlessEq<'a, 'tcx> {
    pub fn new(cx: &'a LateContext<'tcx>) -> Self {
        Self {
            cx,
            maybe_typeck_results: cx.maybe_typeck_results().map(|x| (x, x)),
            allow_side_effects: true,
            expr_fallback: None,
        }
    }

    /// Consider expressions containing potential side effects as not equal.
    #[must_use]
    pub fn deny_side_effects(self) -> Self {
        Self {
            allow_side_effects: false,
            ..self
        }
    }

    #[must_use]
    pub fn expr_fallback(self, expr_fallback: impl FnMut(&Expr<'_>, &Expr<'_>) -> bool + 'a) -> Self {
        Self {
            expr_fallback: Some(Box::new(expr_fallback)),
            ..self
        }
    }

    /// Use this method to wrap comparisons that may involve inter-expression context.
    /// See `self.locals`.
    pub fn inter_expr(&mut self) -> HirEqInterExpr<'_, 'a, 'tcx> {
        HirEqInterExpr {
            inner: self,
            locals: HirIdMap::default(),
        }
    }

    pub fn eq_block(&mut self, left: &Block<'_>, right: &Block<'_>) -> bool {
        self.inter_expr().eq_block(left, right)
    }

    pub fn eq_expr(&mut self, left: &Expr<'_>, right: &Expr<'_>) -> bool {
        self.inter_expr().eq_expr(left, right)
    }

    pub fn eq_path(&mut self, left: &Path<'_>, right: &Path<'_>) -> bool {
        self.inter_expr().eq_path(left, right)
    }

    pub fn eq_path_segment(&mut self, left: &PathSegment<'_>, right: &PathSegment<'_>) -> bool {
        self.inter_expr().eq_path_segment(left, right)
    }

    pub fn eq_path_segments(&mut self, left: &[PathSegment<'_>], right: &[PathSegment<'_>]) -> bool {
        self.inter_expr().eq_path_segments(left, right)
    }
}

pub struct HirEqInterExpr<'a, 'b, 'tcx> {
    inner: &'a mut SpanlessEq<'b, 'tcx>,

    // When binding are declared, the binding ID in the left expression is mapped to the one on the
    // right. For example, when comparing `{ let x = 1; x + 2 }` and `{ let y = 1; y + 2 }`,
    // these blocks are considered equal since `x` is mapped to `y`.
    locals: HirIdMap<HirId>,
}

impl HirEqInterExpr<'_, '_, '_> {
    pub fn eq_stmt(&mut self, left: &Stmt<'_>, right: &Stmt<'_>) -> bool {
        match (&left.kind, &right.kind) {
            (&StmtKind::Local(l), &StmtKind::Local(r)) => {
                // This additional check ensures that the type of the locals are equivalent even if the init
                // expression or type have some inferred parts.
                if let Some((typeck_lhs, typeck_rhs)) = self.inner.maybe_typeck_results {
                    let l_ty = typeck_lhs.pat_ty(l.pat);
                    let r_ty = typeck_rhs.pat_ty(r.pat);
                    if l_ty != r_ty {
                        return false;
                    }
                }

                // eq_pat adds the HirIds to the locals map. We therefor call it last to make sure that
                // these only get added if the init and type is equal.
                both(&l.init, &r.init, |l, r| self.eq_expr(l, r))
                    && both(&l.ty, &r.ty, |l, r| self.eq_ty(l, r))
                    && self.eq_pat(l.pat, r.pat)
            },
            (&StmtKind::Expr(l), &StmtKind::Expr(r)) | (&StmtKind::Semi(l), &StmtKind::Semi(r)) => self.eq_expr(l, r),
            _ => false,
        }
    }

    /// Checks whether two blocks are the same.
    fn eq_block(&mut self, left: &Block<'_>, right: &Block<'_>) -> bool {
        match (left.stmts, left.expr, right.stmts, right.expr) {
            ([], None, [], None) => {
                // For empty blocks, check to see if the tokens are equal. This will catch the case where a macro
                // expanded to nothing, or the cfg attribute was used.
                let (left, right) = match (
                    snippet_opt(self.inner.cx, left.span),
                    snippet_opt(self.inner.cx, right.span),
                ) {
                    (Some(left), Some(right)) => (left, right),
                    _ => return true,
                };
                let mut left_pos = 0;
                let left = tokenize(&left)
                    .map(|t| {
                        let end = left_pos + t.len;
                        let s = &left[left_pos..end];
                        left_pos = end;
                        (t, s)
                    })
                    .filter(|(t, _)| {
                        !matches!(
                            t.kind,
                            TokenKind::LineComment { .. } | TokenKind::BlockComment { .. } | TokenKind::Whitespace
                        )
                    })
                    .map(|(_, s)| s);
                let mut right_pos = 0;
                let right = tokenize(&right)
                    .map(|t| {
                        let end = right_pos + t.len;
                        let s = &right[right_pos..end];
                        right_pos = end;
                        (t, s)
                    })
                    .filter(|(t, _)| {
                        !matches!(
                            t.kind,
                            TokenKind::LineComment { .. } | TokenKind::BlockComment { .. } | TokenKind::Whitespace
                        )
                    })
                    .map(|(_, s)| s);
                left.eq(right)
            },
            _ => {
                over(left.stmts, right.stmts, |l, r| self.eq_stmt(l, r))
                    && both(&left.expr, &right.expr, |l, r| self.eq_expr(l, r))
            },
        }
    }

    pub fn eq_array_length(&mut self, left: ArrayLen, right: ArrayLen) -> bool {
        match (left, right) {
            (ArrayLen::Infer(..), ArrayLen::Infer(..)) => true,
            (ArrayLen::Body(l_ct), ArrayLen::Body(r_ct)) => self.eq_body(l_ct.body, r_ct.body),
            (_, _) => false,
        }
    }

    pub fn eq_body(&mut self, left: BodyId, right: BodyId) -> bool {
        // swap out TypeckResults when hashing a body
        let old_maybe_typeck_results = self.inner.maybe_typeck_results.replace((
            self.inner.cx.tcx.typeck_body(left),
            self.inner.cx.tcx.typeck_body(right),
        ));
        let res = self.eq_expr(
            &self.inner.cx.tcx.hir().body(left).value,
            &self.inner.cx.tcx.hir().body(right).value,
        );
        self.inner.maybe_typeck_results = old_maybe_typeck_results;
        res
    }

<<<<<<< HEAD
    #[allow(clippy::similar_names)]
=======
    #[expect(clippy::similar_names)]
>>>>>>> 6f26383f
    pub fn eq_expr(&mut self, left: &Expr<'_>, right: &Expr<'_>) -> bool {
        if !self.inner.allow_side_effects && left.span.ctxt() != right.span.ctxt() {
            return false;
        }

        if let Some((typeck_lhs, typeck_rhs)) = self.inner.maybe_typeck_results {
            if let (Some(l), Some(r)) = (
                constant_simple(self.inner.cx, typeck_lhs, left),
                constant_simple(self.inner.cx, typeck_rhs, right),
            ) {
                if l == r {
                    return true;
                }
            }
        }

        let is_eq = match (
            reduce_exprkind(self.inner.cx, &left.kind),
            reduce_exprkind(self.inner.cx, &right.kind),
        ) {
            (&ExprKind::AddrOf(lb, l_mut, le), &ExprKind::AddrOf(rb, r_mut, re)) => {
                lb == rb && l_mut == r_mut && self.eq_expr(le, re)
            },
            (&ExprKind::Continue(li), &ExprKind::Continue(ri)) => {
                both(&li.label, &ri.label, |l, r| l.ident.name == r.ident.name)
            },
            (&ExprKind::Assign(ll, lr, _), &ExprKind::Assign(rl, rr, _)) => {
                self.inner.allow_side_effects && self.eq_expr(ll, rl) && self.eq_expr(lr, rr)
            },
            (&ExprKind::AssignOp(ref lo, ll, lr), &ExprKind::AssignOp(ref ro, rl, rr)) => {
                self.inner.allow_side_effects && lo.node == ro.node && self.eq_expr(ll, rl) && self.eq_expr(lr, rr)
            },
            (&ExprKind::Block(l, _), &ExprKind::Block(r, _)) => self.eq_block(l, r),
            (&ExprKind::Binary(l_op, ll, lr), &ExprKind::Binary(r_op, rl, rr)) => {
                l_op.node == r_op.node && self.eq_expr(ll, rl) && self.eq_expr(lr, rr)
                    || swap_binop(l_op.node, ll, lr).map_or(false, |(l_op, ll, lr)| {
                        l_op == r_op.node && self.eq_expr(ll, rl) && self.eq_expr(lr, rr)
                    })
            },
            (&ExprKind::Break(li, ref le), &ExprKind::Break(ri, ref re)) => {
                both(&li.label, &ri.label, |l, r| l.ident.name == r.ident.name)
                    && both(le, re, |l, r| self.eq_expr(l, r))
            },
            (&ExprKind::Box(l), &ExprKind::Box(r)) => self.eq_expr(l, r),
            (&ExprKind::Call(l_fun, l_args), &ExprKind::Call(r_fun, r_args)) => {
                self.inner.allow_side_effects && self.eq_expr(l_fun, r_fun) && self.eq_exprs(l_args, r_args)
            },
            (&ExprKind::Cast(lx, lt), &ExprKind::Cast(rx, rt)) | (&ExprKind::Type(lx, lt), &ExprKind::Type(rx, rt)) => {
                self.eq_expr(lx, rx) && self.eq_ty(lt, rt)
            },
            (&ExprKind::Field(l_f_exp, ref l_f_ident), &ExprKind::Field(r_f_exp, ref r_f_ident)) => {
                l_f_ident.name == r_f_ident.name && self.eq_expr(l_f_exp, r_f_exp)
            },
            (&ExprKind::Index(la, li), &ExprKind::Index(ra, ri)) => self.eq_expr(la, ra) && self.eq_expr(li, ri),
            (&ExprKind::If(lc, lt, ref le), &ExprKind::If(rc, rt, ref re)) => {
                self.eq_expr(lc, rc) && self.eq_expr(lt, rt) && both(le, re, |l, r| self.eq_expr(l, r))
            },
            (&ExprKind::Let(l), &ExprKind::Let(r)) => {
                self.eq_pat(l.pat, r.pat) && both(&l.ty, &r.ty, |l, r| self.eq_ty(l, r)) && self.eq_expr(l.init, r.init)
            },
            (&ExprKind::Lit(ref l), &ExprKind::Lit(ref r)) => l.node == r.node,
            (&ExprKind::Loop(lb, ref ll, ref lls, _), &ExprKind::Loop(rb, ref rl, ref rls, _)) => {
                lls == rls && self.eq_block(lb, rb) && both(ll, rl, |l, r| l.ident.name == r.ident.name)
            },
            (&ExprKind::Match(le, la, ref ls), &ExprKind::Match(re, ra, ref rs)) => {
                ls == rs
                    && self.eq_expr(le, re)
                    && over(la, ra, |l, r| {
                        self.eq_pat(l.pat, r.pat)
                            && both(&l.guard, &r.guard, |l, r| self.eq_guard(l, r))
                            && self.eq_expr(l.body, r.body)
                    })
            },
            (&ExprKind::MethodCall(l_path, l_args, _), &ExprKind::MethodCall(r_path, r_args, _)) => {
                self.inner.allow_side_effects && self.eq_path_segment(l_path, r_path) && self.eq_exprs(l_args, r_args)
            },
            (&ExprKind::Repeat(le, ll), &ExprKind::Repeat(re, rl)) => {
                self.eq_expr(le, re) && self.eq_array_length(ll, rl)
            },
            (&ExprKind::Ret(ref l), &ExprKind::Ret(ref r)) => both(l, r, |l, r| self.eq_expr(l, r)),
            (&ExprKind::Path(ref l), &ExprKind::Path(ref r)) => self.eq_qpath(l, r),
            (&ExprKind::Struct(l_path, lf, ref lo), &ExprKind::Struct(r_path, rf, ref ro)) => {
                self.eq_qpath(l_path, r_path)
                    && both(lo, ro, |l, r| self.eq_expr(l, r))
                    && over(lf, rf, |l, r| self.eq_expr_field(l, r))
            },
            (&ExprKind::Tup(l_tup), &ExprKind::Tup(r_tup)) => self.eq_exprs(l_tup, r_tup),
            (&ExprKind::Unary(l_op, le), &ExprKind::Unary(r_op, re)) => l_op == r_op && self.eq_expr(le, re),
            (&ExprKind::Array(l), &ExprKind::Array(r)) => self.eq_exprs(l, r),
            (&ExprKind::DropTemps(le), &ExprKind::DropTemps(re)) => self.eq_expr(le, re),
            _ => false,
        };
        is_eq || self.inner.expr_fallback.as_mut().map_or(false, |f| f(left, right))
    }

    fn eq_exprs(&mut self, left: &[Expr<'_>], right: &[Expr<'_>]) -> bool {
        over(left, right, |l, r| self.eq_expr(l, r))
    }

    fn eq_expr_field(&mut self, left: &ExprField<'_>, right: &ExprField<'_>) -> bool {
        left.ident.name == right.ident.name && self.eq_expr(left.expr, right.expr)
    }

    fn eq_guard(&mut self, left: &Guard<'_>, right: &Guard<'_>) -> bool {
        match (left, right) {
            (Guard::If(l), Guard::If(r)) => self.eq_expr(l, r),
            (Guard::IfLet(l), Guard::IfLet(r)) => {
                self.eq_pat(l.pat, r.pat) && both(&l.ty, &r.ty, |l, r| self.eq_ty(l, r)) && self.eq_expr(l.init, r.init)
            },
            _ => false,
        }
    }

    fn eq_generic_arg(&mut self, left: &GenericArg<'_>, right: &GenericArg<'_>) -> bool {
        match (left, right) {
            (GenericArg::Const(l), GenericArg::Const(r)) => self.eq_body(l.value.body, r.value.body),
            (GenericArg::Lifetime(l_lt), GenericArg::Lifetime(r_lt)) => Self::eq_lifetime(l_lt, r_lt),
            (GenericArg::Type(l_ty), GenericArg::Type(r_ty)) => self.eq_ty(l_ty, r_ty),
            (GenericArg::Infer(l_inf), GenericArg::Infer(r_inf)) => self.eq_ty(&l_inf.to_ty(), &r_inf.to_ty()),
            _ => false,
        }
    }

    fn eq_lifetime(left: &Lifetime, right: &Lifetime) -> bool {
        left.name == right.name
    }

    fn eq_pat_field(&mut self, left: &PatField<'_>, right: &PatField<'_>) -> bool {
        let (PatField { ident: li, pat: lp, .. }, PatField { ident: ri, pat: rp, .. }) = (&left, &right);
        li.name == ri.name && self.eq_pat(lp, rp)
    }

    /// Checks whether two patterns are the same.
    fn eq_pat(&mut self, left: &Pat<'_>, right: &Pat<'_>) -> bool {
        match (&left.kind, &right.kind) {
            (&PatKind::Box(l), &PatKind::Box(r)) => self.eq_pat(l, r),
            (&PatKind::Struct(ref lp, la, ..), &PatKind::Struct(ref rp, ra, ..)) => {
                self.eq_qpath(lp, rp) && over(la, ra, |l, r| self.eq_pat_field(l, r))
            },
            (&PatKind::TupleStruct(ref lp, la, ls), &PatKind::TupleStruct(ref rp, ra, rs)) => {
                self.eq_qpath(lp, rp) && over(la, ra, |l, r| self.eq_pat(l, r)) && ls == rs
            },
            (&PatKind::Binding(lb, li, _, ref lp), &PatKind::Binding(rb, ri, _, ref rp)) => {
                let eq = lb == rb && both(lp, rp, |l, r| self.eq_pat(l, r));
                if eq {
                    self.locals.insert(li, ri);
                }
                eq
            },
            (&PatKind::Path(ref l), &PatKind::Path(ref r)) => self.eq_qpath(l, r),
            (&PatKind::Lit(l), &PatKind::Lit(r)) => self.eq_expr(l, r),
            (&PatKind::Tuple(l, ls), &PatKind::Tuple(r, rs)) => ls == rs && over(l, r, |l, r| self.eq_pat(l, r)),
            (&PatKind::Range(ref ls, ref le, li), &PatKind::Range(ref rs, ref re, ri)) => {
                both(ls, rs, |a, b| self.eq_expr(a, b)) && both(le, re, |a, b| self.eq_expr(a, b)) && (li == ri)
            },
            (&PatKind::Ref(le, ref lm), &PatKind::Ref(re, ref rm)) => lm == rm && self.eq_pat(le, re),
            (&PatKind::Slice(ls, ref li, le), &PatKind::Slice(rs, ref ri, re)) => {
                over(ls, rs, |l, r| self.eq_pat(l, r))
                    && over(le, re, |l, r| self.eq_pat(l, r))
                    && both(li, ri, |l, r| self.eq_pat(l, r))
            },
            (&PatKind::Wild, &PatKind::Wild) => true,
            _ => false,
        }
    }

    #[expect(clippy::similar_names)]
    fn eq_qpath(&mut self, left: &QPath<'_>, right: &QPath<'_>) -> bool {
        match (left, right) {
            (&QPath::Resolved(ref lty, lpath), &QPath::Resolved(ref rty, rpath)) => {
                both(lty, rty, |l, r| self.eq_ty(l, r)) && self.eq_path(lpath, rpath)
            },
            (&QPath::TypeRelative(lty, lseg), &QPath::TypeRelative(rty, rseg)) => {
                self.eq_ty(lty, rty) && self.eq_path_segment(lseg, rseg)
            },
            (&QPath::LangItem(llang_item, ..), &QPath::LangItem(rlang_item, ..)) => llang_item == rlang_item,
            _ => false,
        }
    }

    pub fn eq_path(&mut self, left: &Path<'_>, right: &Path<'_>) -> bool {
        match (left.res, right.res) {
            (Res::Local(l), Res::Local(r)) => l == r || self.locals.get(&l) == Some(&r),
            (Res::Local(_), _) | (_, Res::Local(_)) => false,
            _ => over(left.segments, right.segments, |l, r| self.eq_path_segment(l, r)),
        }
    }

    fn eq_path_parameters(&mut self, left: &GenericArgs<'_>, right: &GenericArgs<'_>) -> bool {
        if !(left.parenthesized || right.parenthesized) {
            over(left.args, right.args, |l, r| self.eq_generic_arg(l, r)) // FIXME(flip1995): may not work
                && over(left.bindings, right.bindings, |l, r| self.eq_type_binding(l, r))
        } else if left.parenthesized && right.parenthesized {
            over(left.inputs(), right.inputs(), |l, r| self.eq_ty(l, r))
                && both(&Some(&left.bindings[0].ty()), &Some(&right.bindings[0].ty()), |l, r| {
                    self.eq_ty(l, r)
                })
        } else {
            false
        }
    }

    pub fn eq_path_segments(&mut self, left: &[PathSegment<'_>], right: &[PathSegment<'_>]) -> bool {
        left.len() == right.len() && left.iter().zip(right).all(|(l, r)| self.eq_path_segment(l, r))
    }

    pub fn eq_path_segment(&mut self, left: &PathSegment<'_>, right: &PathSegment<'_>) -> bool {
        // The == of idents doesn't work with different contexts,
        // we have to be explicit about hygiene
        left.ident.name == right.ident.name && both(&left.args, &right.args, |l, r| self.eq_path_parameters(l, r))
    }

    pub fn eq_ty(&mut self, left: &Ty<'_>, right: &Ty<'_>) -> bool {
        match (&left.kind, &right.kind) {
            (&TyKind::Slice(l_vec), &TyKind::Slice(r_vec)) => self.eq_ty(l_vec, r_vec),
            (&TyKind::Array(lt, ll), &TyKind::Array(rt, rl)) => self.eq_ty(lt, rt) && self.eq_array_length(ll, rl),
            (&TyKind::Ptr(ref l_mut), &TyKind::Ptr(ref r_mut)) => {
                l_mut.mutbl == r_mut.mutbl && self.eq_ty(&*l_mut.ty, &*r_mut.ty)
            },
            (&TyKind::Rptr(_, ref l_rmut), &TyKind::Rptr(_, ref r_rmut)) => {
                l_rmut.mutbl == r_rmut.mutbl && self.eq_ty(&*l_rmut.ty, &*r_rmut.ty)
            },
            (&TyKind::Path(ref l), &TyKind::Path(ref r)) => self.eq_qpath(l, r),
            (&TyKind::Tup(l), &TyKind::Tup(r)) => over(l, r, |l, r| self.eq_ty(l, r)),
            (&TyKind::Infer, &TyKind::Infer) => true,
            _ => false,
        }
    }

    fn eq_type_binding(&mut self, left: &TypeBinding<'_>, right: &TypeBinding<'_>) -> bool {
        left.ident.name == right.ident.name && self.eq_ty(left.ty(), right.ty())
    }
}

/// Some simple reductions like `{ return }` => `return`
fn reduce_exprkind<'hir>(cx: &LateContext<'_>, kind: &'hir ExprKind<'hir>) -> &'hir ExprKind<'hir> {
    if let ExprKind::Block(block, _) = kind {
        match (block.stmts, block.expr) {
            // From an `if let` expression without an `else` block. The arm for the implicit wild pattern is an empty
            // block with an empty span.
            ([], None) if block.span.is_empty() => &ExprKind::Tup(&[]),
            // `{}` => `()`
            ([], None) => match snippet_opt(cx, block.span) {
                // Don't reduce if there are any tokens contained in the braces
                Some(snip)
                    if tokenize(&snip)
                        .map(|t| t.kind)
                        .filter(|t| {
                            !matches!(
                                t,
                                TokenKind::LineComment { .. } | TokenKind::BlockComment { .. } | TokenKind::Whitespace
                            )
                        })
                        .ne([TokenKind::OpenBrace, TokenKind::CloseBrace].iter().copied()) =>
                {
                    kind
                },
                _ => &ExprKind::Tup(&[]),
            },
            ([], Some(expr)) => match expr.kind {
                // `{ return .. }` => `return ..`
                ExprKind::Ret(..) => &expr.kind,
                _ => kind,
            },
            ([stmt], None) => match stmt.kind {
                StmtKind::Expr(expr) | StmtKind::Semi(expr) => match expr.kind {
                    // `{ return ..; }` => `return ..`
                    ExprKind::Ret(..) => &expr.kind,
                    _ => kind,
                },
                _ => kind,
            },
            _ => kind,
        }
    } else {
        kind
    }
}

fn swap_binop<'a>(
    binop: BinOpKind,
    lhs: &'a Expr<'a>,
    rhs: &'a Expr<'a>,
) -> Option<(BinOpKind, &'a Expr<'a>, &'a Expr<'a>)> {
    match binop {
        BinOpKind::Add | BinOpKind::Eq | BinOpKind::Ne | BinOpKind::BitAnd | BinOpKind::BitXor | BinOpKind::BitOr => {
            Some((binop, rhs, lhs))
        },
        BinOpKind::Lt => Some((BinOpKind::Gt, rhs, lhs)),
        BinOpKind::Le => Some((BinOpKind::Ge, rhs, lhs)),
        BinOpKind::Ge => Some((BinOpKind::Le, rhs, lhs)),
        BinOpKind::Gt => Some((BinOpKind::Lt, rhs, lhs)),
        BinOpKind::Mul // Not always commutative, e.g. with matrices. See issue #5698
        | BinOpKind::Shl
        | BinOpKind::Shr
        | BinOpKind::Rem
        | BinOpKind::Sub
        | BinOpKind::Div
        | BinOpKind::And
        | BinOpKind::Or => None,
    }
}

/// Checks if the two `Option`s are both `None` or some equal values as per
/// `eq_fn`.
pub fn both<X>(l: &Option<X>, r: &Option<X>, mut eq_fn: impl FnMut(&X, &X) -> bool) -> bool {
    l.as_ref()
        .map_or_else(|| r.is_none(), |x| r.as_ref().map_or(false, |y| eq_fn(x, y)))
}

/// Checks if two slices are equal as per `eq_fn`.
pub fn over<X>(left: &[X], right: &[X], mut eq_fn: impl FnMut(&X, &X) -> bool) -> bool {
    left.len() == right.len() && left.iter().zip(right).all(|(x, y)| eq_fn(x, y))
}

/// Counts how many elements of the slices are equal as per `eq_fn`.
pub fn count_eq<X: Sized>(
    left: &mut dyn Iterator<Item = X>,
    right: &mut dyn Iterator<Item = X>,
    mut eq_fn: impl FnMut(&X, &X) -> bool,
) -> usize {
    left.zip(right).take_while(|(l, r)| eq_fn(l, r)).count()
}

/// Checks if two expressions evaluate to the same value, and don't contain any side effects.
pub fn eq_expr_value(cx: &LateContext<'_>, left: &Expr<'_>, right: &Expr<'_>) -> bool {
    SpanlessEq::new(cx).deny_side_effects().eq_expr(left, right)
}

/// Type used to hash an ast element. This is different from the `Hash` trait
/// on ast types as this
/// trait would consider IDs and spans.
///
/// All expressions kind are hashed, but some might have a weaker hash.
pub struct SpanlessHash<'a, 'tcx> {
    /// Context used to evaluate constant expressions.
    cx: &'a LateContext<'tcx>,
    maybe_typeck_results: Option<&'tcx TypeckResults<'tcx>>,
    s: FxHasher,
}

impl<'a, 'tcx> SpanlessHash<'a, 'tcx> {
    pub fn new(cx: &'a LateContext<'tcx>) -> Self {
        Self {
            cx,
            maybe_typeck_results: cx.maybe_typeck_results(),
            s: FxHasher::default(),
        }
    }

    pub fn finish(self) -> u64 {
        self.s.finish()
    }

    pub fn hash_block(&mut self, b: &Block<'_>) {
        for s in b.stmts {
            self.hash_stmt(s);
        }

        if let Some(e) = b.expr {
            self.hash_expr(e);
        }

        std::mem::discriminant(&b.rules).hash(&mut self.s);
    }

    #[expect(clippy::too_many_lines)]
    pub fn hash_expr(&mut self, e: &Expr<'_>) {
        let simple_const = self
            .maybe_typeck_results
            .and_then(|typeck_results| constant_simple(self.cx, typeck_results, e));

        // const hashing may result in the same hash as some unrelated node, so add a sort of
        // discriminant depending on which path we're choosing next
        simple_const.hash(&mut self.s);
        if simple_const.is_some() {
            return;
        }

        std::mem::discriminant(&e.kind).hash(&mut self.s);

        match e.kind {
            ExprKind::AddrOf(kind, m, e) => {
                std::mem::discriminant(&kind).hash(&mut self.s);
                m.hash(&mut self.s);
                self.hash_expr(e);
            },
            ExprKind::Continue(i) => {
                if let Some(i) = i.label {
                    self.hash_name(i.ident.name);
                }
            },
            ExprKind::Assign(l, r, _) => {
                self.hash_expr(l);
                self.hash_expr(r);
            },
            ExprKind::AssignOp(ref o, l, r) => {
                std::mem::discriminant(&o.node).hash(&mut self.s);
                self.hash_expr(l);
                self.hash_expr(r);
            },
            ExprKind::Block(b, _) => {
                self.hash_block(b);
            },
            ExprKind::Binary(op, l, r) => {
                std::mem::discriminant(&op.node).hash(&mut self.s);
                self.hash_expr(l);
                self.hash_expr(r);
            },
            ExprKind::Break(i, ref j) => {
                if let Some(i) = i.label {
                    self.hash_name(i.ident.name);
                }
                if let Some(j) = *j {
                    self.hash_expr(&*j);
                }
            },
            ExprKind::Box(e) | ExprKind::DropTemps(e) | ExprKind::Yield(e, _) => {
                self.hash_expr(e);
            },
            ExprKind::Call(fun, args) => {
                self.hash_expr(fun);
                self.hash_exprs(args);
            },
            ExprKind::Cast(e, ty) | ExprKind::Type(e, ty) => {
                self.hash_expr(e);
                self.hash_ty(ty);
            },
            ExprKind::Closure(cap, _, eid, _, _) => {
                std::mem::discriminant(&cap).hash(&mut self.s);
                // closures inherit TypeckResults
                self.hash_expr(&self.cx.tcx.hir().body(eid).value);
            },
            ExprKind::Field(e, ref f) => {
                self.hash_expr(e);
                self.hash_name(f.name);
            },
            ExprKind::Index(a, i) => {
                self.hash_expr(a);
                self.hash_expr(i);
            },
            ExprKind::InlineAsm(asm) => {
                for piece in asm.template {
                    match piece {
                        InlineAsmTemplatePiece::String(s) => s.hash(&mut self.s),
                        InlineAsmTemplatePiece::Placeholder {
                            operand_idx,
                            modifier,
                            span: _,
                        } => {
                            operand_idx.hash(&mut self.s);
                            modifier.hash(&mut self.s);
                        },
                    }
                }
                asm.options.hash(&mut self.s);
                for (op, _op_sp) in asm.operands {
                    match op {
                        InlineAsmOperand::In { reg, expr } => {
                            reg.hash(&mut self.s);
                            self.hash_expr(expr);
                        },
                        InlineAsmOperand::Out { reg, late, expr } => {
                            reg.hash(&mut self.s);
                            late.hash(&mut self.s);
                            if let Some(expr) = expr {
                                self.hash_expr(expr);
                            }
                        },
                        InlineAsmOperand::InOut { reg, late, expr } => {
                            reg.hash(&mut self.s);
                            late.hash(&mut self.s);
                            self.hash_expr(expr);
                        },
                        InlineAsmOperand::SplitInOut {
                            reg,
                            late,
                            in_expr,
                            out_expr,
                        } => {
                            reg.hash(&mut self.s);
                            late.hash(&mut self.s);
                            self.hash_expr(in_expr);
                            if let Some(out_expr) = out_expr {
                                self.hash_expr(out_expr);
                            }
                        },
                        InlineAsmOperand::Const { anon_const } | InlineAsmOperand::SymFn { anon_const } => {
                            self.hash_body(anon_const.body);
                        },
                        InlineAsmOperand::SymStatic { path, def_id: _ } => self.hash_qpath(path),
                    }
                }
            },
            ExprKind::Let(Let { pat, init, ty, .. }) => {
                self.hash_expr(init);
                if let Some(ty) = ty {
                    self.hash_ty(ty);
                }
                self.hash_pat(pat);
            },
            ExprKind::Err => {},
            ExprKind::Lit(ref l) => {
                l.node.hash(&mut self.s);
            },
            ExprKind::Loop(b, ref i, ..) => {
                self.hash_block(b);
                if let Some(i) = *i {
                    self.hash_name(i.ident.name);
                }
            },
            ExprKind::If(cond, then, ref else_opt) => {
                self.hash_expr(cond);
                self.hash_expr(then);
                if let Some(e) = *else_opt {
                    self.hash_expr(e);
                }
            },
            ExprKind::Match(e, arms, ref s) => {
                self.hash_expr(e);

                for arm in arms {
                    self.hash_pat(arm.pat);
                    if let Some(ref e) = arm.guard {
                        self.hash_guard(e);
                    }
                    self.hash_expr(arm.body);
                }

                s.hash(&mut self.s);
            },
            ExprKind::MethodCall(path, args, ref _fn_span) => {
                self.hash_name(path.ident.name);
                self.hash_exprs(args);
            },
            ExprKind::ConstBlock(ref l_id) => {
                self.hash_body(l_id.body);
            },
            ExprKind::Repeat(e, len) => {
                self.hash_expr(e);
                self.hash_array_length(len);
            },
            ExprKind::Ret(ref e) => {
                if let Some(e) = *e {
                    self.hash_expr(e);
                }
            },
            ExprKind::Path(ref qpath) => {
                self.hash_qpath(qpath);
            },
            ExprKind::Struct(path, fields, ref expr) => {
                self.hash_qpath(path);

                for f in fields {
                    self.hash_name(f.ident.name);
                    self.hash_expr(f.expr);
                }

                if let Some(e) = *expr {
                    self.hash_expr(e);
                }
            },
            ExprKind::Tup(tup) => {
                self.hash_exprs(tup);
            },
            ExprKind::Array(v) => {
                self.hash_exprs(v);
            },
            ExprKind::Unary(lop, le) => {
                std::mem::discriminant(&lop).hash(&mut self.s);
                self.hash_expr(le);
            },
        }
    }

    pub fn hash_exprs(&mut self, e: &[Expr<'_>]) {
        for e in e {
            self.hash_expr(e);
        }
    }

    pub fn hash_name(&mut self, n: Symbol) {
        n.hash(&mut self.s);
    }

    pub fn hash_qpath(&mut self, p: &QPath<'_>) {
        match *p {
            QPath::Resolved(_, path) => {
                self.hash_path(path);
            },
            QPath::TypeRelative(_, path) => {
                self.hash_name(path.ident.name);
            },
            QPath::LangItem(lang_item, ..) => {
                std::mem::discriminant(&lang_item).hash(&mut self.s);
            },
        }
        // self.maybe_typeck_results.unwrap().qpath_res(p, id).hash(&mut self.s);
    }

    pub fn hash_pat(&mut self, pat: &Pat<'_>) {
        std::mem::discriminant(&pat.kind).hash(&mut self.s);
        match pat.kind {
            PatKind::Binding(ann, _, _, pat) => {
                std::mem::discriminant(&ann).hash(&mut self.s);
                if let Some(pat) = pat {
                    self.hash_pat(pat);
                }
            },
            PatKind::Box(pat) => self.hash_pat(pat),
            PatKind::Lit(expr) => self.hash_expr(expr),
            PatKind::Or(pats) => {
                for pat in pats {
                    self.hash_pat(pat);
                }
            },
            PatKind::Path(ref qpath) => self.hash_qpath(qpath),
            PatKind::Range(s, e, i) => {
                if let Some(s) = s {
                    self.hash_expr(s);
                }
                if let Some(e) = e {
                    self.hash_expr(e);
                }
                std::mem::discriminant(&i).hash(&mut self.s);
            },
            PatKind::Ref(pat, mu) => {
                self.hash_pat(pat);
                std::mem::discriminant(&mu).hash(&mut self.s);
            },
            PatKind::Slice(l, m, r) => {
                for pat in l {
                    self.hash_pat(pat);
                }
                if let Some(pat) = m {
                    self.hash_pat(pat);
                }
                for pat in r {
                    self.hash_pat(pat);
                }
            },
            PatKind::Struct(ref qpath, fields, e) => {
                self.hash_qpath(qpath);
                for f in fields {
                    self.hash_name(f.ident.name);
                    self.hash_pat(f.pat);
                }
                e.hash(&mut self.s);
            },
            PatKind::Tuple(pats, e) => {
                for pat in pats {
                    self.hash_pat(pat);
                }
                e.hash(&mut self.s);
            },
            PatKind::TupleStruct(ref qpath, pats, e) => {
                self.hash_qpath(qpath);
                for pat in pats {
                    self.hash_pat(pat);
                }
                e.hash(&mut self.s);
            },
            PatKind::Wild => {},
        }
    }

    pub fn hash_path(&mut self, path: &Path<'_>) {
        match path.res {
            // constant hash since equality is dependant on inter-expression context
            // e.g. The expressions `if let Some(x) = foo() {}` and `if let Some(y) = foo() {}` are considered equal
            // even though the binding names are different and they have different `HirId`s.
            Res::Local(_) => 1_usize.hash(&mut self.s),
            _ => {
                for seg in path.segments {
                    self.hash_name(seg.ident.name);
                    self.hash_generic_args(seg.args().args);
                }
            },
        }
    }

    pub fn hash_stmt(&mut self, b: &Stmt<'_>) {
        std::mem::discriminant(&b.kind).hash(&mut self.s);

        match &b.kind {
            StmtKind::Local(local) => {
                self.hash_pat(local.pat);
                if let Some(init) = local.init {
                    self.hash_expr(init);
                }
            },
            StmtKind::Item(..) => {},
            StmtKind::Expr(expr) | StmtKind::Semi(expr) => {
                self.hash_expr(expr);
            },
        }
    }

    pub fn hash_guard(&mut self, g: &Guard<'_>) {
        match g {
            Guard::If(expr) | Guard::IfLet(Let { init: expr, .. }) => {
                self.hash_expr(expr);
            },
        }
    }

    pub fn hash_lifetime(&mut self, lifetime: Lifetime) {
        std::mem::discriminant(&lifetime.name).hash(&mut self.s);
        if let LifetimeName::Param(ref name) = lifetime.name {
            std::mem::discriminant(name).hash(&mut self.s);
            match name {
                ParamName::Plain(ref ident) => {
                    ident.name.hash(&mut self.s);
                },
                ParamName::Fresh(ref size) => {
                    size.hash(&mut self.s);
                },
                ParamName::Error => {},
            }
        }
    }

    pub fn hash_ty(&mut self, ty: &Ty<'_>) {
        std::mem::discriminant(&ty.kind).hash(&mut self.s);
        self.hash_tykind(&ty.kind);
    }

    pub fn hash_tykind(&mut self, ty: &TyKind<'_>) {
        match ty {
            TyKind::Slice(ty) => {
                self.hash_ty(ty);
            },
            &TyKind::Array(ty, len) => {
                self.hash_ty(ty);
                self.hash_array_length(len);
            },
            TyKind::Ptr(ref mut_ty) => {
                self.hash_ty(mut_ty.ty);
                mut_ty.mutbl.hash(&mut self.s);
            },
            TyKind::Rptr(lifetime, ref mut_ty) => {
                self.hash_lifetime(*lifetime);
                self.hash_ty(mut_ty.ty);
                mut_ty.mutbl.hash(&mut self.s);
            },
            TyKind::BareFn(bfn) => {
                bfn.unsafety.hash(&mut self.s);
                bfn.abi.hash(&mut self.s);
                for arg in bfn.decl.inputs {
                    self.hash_ty(arg);
                }
                std::mem::discriminant(&bfn.decl.output).hash(&mut self.s);
                match bfn.decl.output {
                    FnRetTy::DefaultReturn(_) => {},
                    FnRetTy::Return(ty) => {
                        self.hash_ty(ty);
                    },
                }
                bfn.decl.c_variadic.hash(&mut self.s);
            },
            TyKind::Tup(ty_list) => {
                for ty in *ty_list {
                    self.hash_ty(ty);
                }
            },
            TyKind::Path(ref qpath) => self.hash_qpath(qpath),
            TyKind::OpaqueDef(_, arg_list) => {
                self.hash_generic_args(arg_list);
            },
            TyKind::TraitObject(_, lifetime, _) => {
                self.hash_lifetime(*lifetime);
            },
            TyKind::Typeof(anon_const) => {
                self.hash_body(anon_const.body);
            },
            TyKind::Err | TyKind::Infer | TyKind::Never => {},
        }
    }

    pub fn hash_array_length(&mut self, length: ArrayLen) {
        match length {
            ArrayLen::Infer(..) => {},
            ArrayLen::Body(anon_const) => self.hash_body(anon_const.body),
        }
    }

    pub fn hash_body(&mut self, body_id: BodyId) {
        // swap out TypeckResults when hashing a body
        let old_maybe_typeck_results = self.maybe_typeck_results.replace(self.cx.tcx.typeck_body(body_id));
        self.hash_expr(&self.cx.tcx.hir().body(body_id).value);
        self.maybe_typeck_results = old_maybe_typeck_results;
    }

    fn hash_generic_args(&mut self, arg_list: &[GenericArg<'_>]) {
        for arg in arg_list {
            match *arg {
                GenericArg::Lifetime(l) => self.hash_lifetime(l),
                GenericArg::Type(ref ty) => self.hash_ty(ty),
                GenericArg::Const(ref ca) => self.hash_body(ca.value.body),
                GenericArg::Infer(ref inf) => self.hash_ty(&inf.to_ty()),
            }
        }
    }
}<|MERGE_RESOLUTION|>--- conflicted
+++ resolved
@@ -193,11 +193,7 @@
         res
     }
 
-<<<<<<< HEAD
-    #[allow(clippy::similar_names)]
-=======
     #[expect(clippy::similar_names)]
->>>>>>> 6f26383f
     pub fn eq_expr(&mut self, left: &Expr<'_>, right: &Expr<'_>) -> bool {
         if !self.inner.allow_side_effects && left.span.ctxt() != right.span.ctxt() {
             return false;
